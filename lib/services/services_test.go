--- conflicted
+++ resolved
@@ -35,10 +35,7 @@
 var _ = Suite(&BoltSuite{})
 
 func (s *BoltSuite) SetUpSuite(c *C) {
-<<<<<<< HEAD
 	tool.InitLoggerCLI()
-=======
->>>>>>> 566933b5
 }
 
 func (s *BoltSuite) SetUpTest(c *C) {
